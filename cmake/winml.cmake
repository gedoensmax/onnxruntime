# Copyright (c) Microsoft Corporation. All rights reserved.
# Licensed under the MIT License.

if (CMAKE_CXX_STANDARD_LIBRARIES MATCHES kernel32.lib)
  message(FATAL_ERROR "WinML is only supported on WCOS")
endif()

include(precompiled_header.cmake)
include(target_delayload.cmake)
include(winml_sdk_helpers.cmake)
include(winml_cppwinrt.cmake)
include(nuget_helpers.cmake)

# get the current nuget sdk kit directory
get_sdk(sdk_folder sdk_version)
get_sdk_include_folder(${sdk_folder} ${sdk_version} sdk_include_folder)
set(dxcore_header "${sdk_include_folder}/um/dxcore.h")
set(target_folder ONNXRuntime/winml)
set(winml_adapter_dir ${REPO_ROOT}/winml/adapter)
set(winml_api_root ${REPO_ROOT}/winml/api)
set(winml_dll_dir ${REPO_ROOT}/winml/dll)
set(winml_lib_dir ${REPO_ROOT}/winml/lib)
set(winml_lib_api_dir ${REPO_ROOT}/winml/lib/api)
set(winml_lib_api_experimental_dir ${REPO_ROOT}/winml/lib/api.experimental)
set(winml_lib_api_image_dir ${REPO_ROOT}/winml/lib/api.image)
set(winml_lib_api_ort_dir ${REPO_ROOT}/winml/lib/api.ort)
set(winml_lib_common_dir ${REPO_ROOT}/winml/lib/common)
set(winml_lib_telemetry_dir ${REPO_ROOT}/winml/lib/telemetry)

# Retrieve the version of cppwinrt nuget
package_version(
  Microsoft.Windows.CppWinRT
  CppWinRT_version
  ${PROJECT_SOURCE_DIR}/../packages.config
)

# Override and use the the cppwinrt from NuGet package as opposed to the one in the SDK.
set(winml_CPPWINRT_EXE_PATH_OVERRIDE ${CMAKE_CURRENT_BINARY_DIR}/../packages/Microsoft.Windows.CppWinRT.${CppWinRT_version}/bin/cppwinrt.exe)

# add custom target to fetch the nugets
add_fetch_nuget_target(
  RESTORE_NUGET_PACKAGES # target name
  winml_CPPWINRT_EXE_PATH_OVERRIDE # cppwinrt is the target package
  )

set(winml_is_inbox OFF)
if (onnxruntime_WINML_NAMESPACE_OVERRIDE)
  set(output_name "${onnxruntime_WINML_NAMESPACE_OVERRIDE}.AI.MachineLearning")
  set(experimental_output_name "${onnxruntime_WINML_NAMESPACE_OVERRIDE}.AI.MachineLearning.Experimental")
  set(idl_native_output_name "${onnxruntime_WINML_NAMESPACE_OVERRIDE}.AI.MachineLearning.Native")
  set(idl_native_internal_output_name "${onnxruntime_WINML_NAMESPACE_OVERRIDE}.AI.MachineLearning.Native.Internal")

  if (onnxruntime_WINML_NAMESPACE_OVERRIDE STREQUAL "Windows")
    set(winml_midl_defines "/DBUILD_INBOX=1")
    set(winml_is_inbox ON)
  endif()

  set(winml_root_ns "${onnxruntime_WINML_NAMESPACE_OVERRIDE}")
  set(BINARY_NAME "${onnxruntime_WINML_NAMESPACE_OVERRIDE}.AI.MachineLearning.dll")
  set(winml_api_use_ns_prefix false)
else()
  set(output_name "Microsoft.AI.MachineLearning")
  set(experimental_output_name "Microsoft.AI.MachineLearning.Experimental")
  set(idl_native_output_name "Microsoft.AI.MachineLearning.Native")
  set(idl_native_internal_output_name "Microsoft.AI.MachineLearning.Native.Internal")
  set(winml_midl_defines "/DROOT_NS=Microsoft")
  set(winml_root_ns "Microsoft")
  set(BINARY_NAME "Microsoft.AI.MachineLearning.dll")
  set(winml_api_use_ns_prefix true)
endif()

get_filename_component(exclusions "${winml_api_root}/exclusions.txt" ABSOLUTE)
convert_forward_slashes_to_back(${exclusions} CPPWINRT_COMPONENT_EXCLUSION_LIST)

# For winrt idl files:
# 1) the file name must match the casing of the file on disk.
# 2) for winrt idls the casing must match the namespaces within exactly (Window.AI.MachineLearning).
# target_cppwinrt will attempt to create a winmd with the name and same casing as the supplied
# idl file. If the name of the winmd file does not match the contained namespaces, cppwinrt.exe
# will generate component template files with fully qualified names, which will not match the existing
# generated component files.
#
# For native idl files there are no casing restrictions.
get_filename_component(winrt_idl "${winml_api_root}/Windows.AI.MachineLearning.idl" ABSOLUTE)
get_filename_component(winrt_experimental_idl "${winml_api_root}/Microsoft.AI.MachineLearning.Experimental.idl" ABSOLUTE)
get_filename_component(idl_native "${winml_api_root}/windows.ai.machineLearning.native.idl" ABSOLUTE)
get_filename_component(idl_native_internal "${winml_api_root}/windows.ai.machineLearning.native.internal.idl" ABSOLUTE)
get_filename_component(winrt_winmd "${CMAKE_CURRENT_BINARY_DIR}/${winml_root_ns}.AI.MachineLearning.winmd" ABSOLUTE)

# generate cppwinrt sdk
add_generate_cppwinrt_sdk_headers_target(
  winml_sdk_cppwinrt                                      # the target name
  ${sdk_folder}                                           # location of sdk folder
  ${sdk_version}                                          # sdk version
  ${CMAKE_CURRENT_BINARY_DIR}/winml/sdk/cppwinrt/include  # output folder relative to CMAKE_BINARY_DIR where the generated sdk will be placed in the
  ${target_folder}                                        # folder where this target will be placed
)
add_dependencies(winml_sdk_cppwinrt RESTORE_NUGET_PACKAGES)

# generate winml headers from idl
target_cppwinrt(winml_api
  ${winrt_idl}               # winml winrt idl to compile
  ${output_name}             # outputs name
  ${winml_lib_api_dir}       # location for cppwinrt generated component sources
  ${sdk_folder}              # location of sdk folder
  ${sdk_version}             # sdk version
  ${target_folder}           # the folder this target will be placed under
  "${winml_midl_defines}"    # the midl compiler defines
  ${winml_api_use_ns_prefix} # set ns_prefix
  ""                         # set additional cppwinrt ref path
)
add_dependencies(winml_api RESTORE_NUGET_PACKAGES)

# generate winml.experimental headers from idl
target_cppwinrt(winml_api_experimental
  ${winrt_experimental_idl}   # winml winrt idl to compile
  ${experimental_output_name} # outputs name
  ${winml_lib_api_dir}        # location for cppwinrt generated component sources
  ${sdk_folder}               # location of sdk folder
  ${sdk_version}              # sdk version
  ${target_folder}            # the folder this target will be placed under
  ${winml_midl_defines}       # the midl compiler defines
  ${winml_api_use_ns_prefix}  # set ns_prefix
  ${winrt_winmd}              # set additional cppwinrt ref path
)
add_dependencies(winml_api_experimental RESTORE_NUGET_PACKAGES)
add_dependencies(winml_api_experimental winml_api)

target_midl(winml_api_native
  ${idl_native}             # winml native idl to compile
  ${idl_native_output_name} # outputs name
  ${sdk_folder}             # location of sdk folder
  ${sdk_version}            # sdk version
  ${target_folder}          # the folder this target will be placed under
  "${winml_midl_defines}"   # the midl compiler defines
)
add_dependencies(winml_api_native RESTORE_NUGET_PACKAGES)

target_midl(winml_api_native_internal
  ${idl_native_internal}             # winml internal native idl to compile
  ${idl_native_internal_output_name} # outputs name
  ${sdk_folder}                      # location of sdk folder
  ${sdk_version}                     # sdk version
  ${target_folder}                   # the folder this target will be placed under
  "${winml_midl_defines}"            # the midl compiler defines
)
add_dependencies(winml_api_native_internal RESTORE_NUGET_PACKAGES)

###########################
# Add winml_lib_telemetry
###########################

# Add static library that will be archived/linked for both static/dynamic library
onnxruntime_add_static_library(winml_lib_telemetry
  ${winml_lib_telemetry_dir}/inc/TelemetryEvent.h
  ${ONNXRUNTIME_INCLUDE_DIR}/core/platform/windows/TraceLoggingConfig.h
  ${winml_lib_common_dir}/inc/WinMLTelemetryHelper.h
  ${winml_lib_telemetry_dir}/Telemetry.cpp
  ${winml_lib_telemetry_dir}/TelemetryEvent.cpp
  ${winml_lib_telemetry_dir}/WinMLTelemetryHelper.cpp
  ${winml_lib_telemetry_dir}/pch.h
)

# Compiler options
target_compile_features(winml_lib_telemetry PRIVATE cxx_std_17)
target_compile_options(winml_lib_telemetry PRIVATE /GR- /await /wd4238)
if (onnxruntime_USE_TELEMETRY)
  set_target_properties(winml_lib_telemetry PROPERTIES COMPILE_FLAGS "/FI${ONNXRUNTIME_INCLUDE_DIR}/core/platform/windows/TraceLoggingConfigPrivate.h")
endif()

# Compiler flags
target_compile_definitions(winml_lib_telemetry PRIVATE WINML_ROOT_NS=${winml_root_ns})
target_compile_definitions(winml_lib_telemetry PRIVATE PLATFORM_WINDOWS)
target_compile_definitions(winml_lib_telemetry PRIVATE _SCL_SECURE_NO_WARNINGS)      # remove warnings about unchecked iterators
target_compile_definitions(winml_lib_telemetry PRIVATE BINARY_NAME=\"${BINARY_NAME}\")

# Specify the usage of a precompiled header
target_precompiled_header(winml_lib_telemetry lib/Telemetry/pch.h)

# Includes
target_include_directories(winml_lib_telemetry PRIVATE ${CMAKE_CURRENT_BINARY_DIR})                             # windows machine learning generated component headers
target_include_directories(winml_lib_telemetry PRIVATE ${CMAKE_CURRENT_BINARY_DIR}/winml_api)                   # windows machine learning generated component headers
target_include_directories(winml_lib_telemetry PRIVATE ${CMAKE_CURRENT_BINARY_DIR}/winml_api/comp_generated)    # windows machine learning generated component headers
target_include_directories(winml_lib_telemetry PRIVATE ${CMAKE_CURRENT_BINARY_DIR}/winml/sdk/cppwinrt/include)  # sdk cppwinrt headers
target_include_directories(winml_lib_telemetry PRIVATE ${CMAKE_SOURCE_DIR}/common/inc)
target_include_directories(winml_lib_telemetry PRIVATE ${winml_lib_telemetry_dir})
target_include_directories(winml_lib_telemetry PRIVATE ${winml_lib_common_dir}/inc)
target_include_directories(winml_lib_telemetry PRIVATE ${ONNXRUNTIME_INCLUDE_DIR}/core/platform/windows)
target_include_directories(winml_lib_telemetry PRIVATE ${REPO_ROOT}/winml)

# Properties
set_target_properties(winml_lib_telemetry
  PROPERTIES
  FOLDER
  ${target_folder})

# Add deps
add_dependencies(winml_lib_telemetry winml_sdk_cppwinrt)
add_dependencies(winml_lib_telemetry winml_api)
add_dependencies(winml_lib_telemetry winml_api_native)
add_dependencies(winml_lib_telemetry winml_api_native_internal)

# Link libraries
target_link_libraries(winml_lib_telemetry PRIVATE wil)

###########################
# Add winml_lib_ort
###########################

list(APPEND winml_lib_api_ort_files
  ${winml_lib_api_ort_dir}/inc/OnnxruntimeProvider.h
  ${winml_lib_api_ort_dir}/OnnxruntimeCpuSessionBuilder.h
  ${winml_lib_api_ort_dir}/OnnxruntimeCpuSessionBuilder.cpp
  ${winml_lib_api_ort_dir}/OnnxruntimeDescriptorConverter.h
  ${winml_lib_api_ort_dir}/OnnxruntimeDescriptorConverter.cpp
  ${winml_lib_api_ort_dir}/OnnxruntimeEngine.h
  ${winml_lib_api_ort_dir}/OnnxruntimeEngine.cpp
  ${winml_lib_api_ort_dir}/OnnxruntimeEngineBuilder.h
  ${winml_lib_api_ort_dir}/OnnxruntimeEngineBuilder.cpp
  ${winml_lib_api_ort_dir}/OnnxruntimeEnvironment.h
  ${winml_lib_api_ort_dir}/OnnxruntimeEnvironment.cpp
  ${winml_lib_api_ort_dir}/OnnxruntimeModel.h
  ${winml_lib_api_ort_dir}/OnnxruntimeModel.cpp
  ${winml_lib_api_ort_dir}/OnnxruntimeSessionBuilder.h
  ${winml_lib_api_ort_dir}/pch.h
    )

if (onnxruntime_USE_DML)
  list(APPEND winml_lib_api_ort_files
    ${winml_lib_api_ort_dir}/OnnxruntimeDmlSessionBuilder.h
    ${winml_lib_api_ort_dir}/OnnxruntimeDmlSessionBuilder.cpp
    )
endif()

# Add static library that will be archived/linked for both static/dynamic library
onnxruntime_add_static_library(winml_lib_ort ${winml_lib_api_ort_files})

# Compiler options
target_compile_features(winml_lib_ort PRIVATE cxx_std_17)
target_compile_options(winml_lib_ort PRIVATE /GR- /await /wd4238)

# Compiler definitions
target_compile_definitions(winml_lib_ort PRIVATE WINML_ROOT_NS=${winml_root_ns})
target_compile_definitions(winml_lib_ort PRIVATE PLATFORM_WINDOWS)
target_compile_definitions(winml_lib_ort PRIVATE _SCL_SECURE_NO_WARNINGS)                         # remove warnings about unchecked iterators
if (onnxruntime_WINML_NAMESPACE_OVERRIDE STREQUAL "Windows")
  target_compile_definitions(winml_lib_ort PRIVATE "BUILD_INBOX=1")
endif()

# Specify the usage of a precompiled header
target_precompiled_header(winml_lib_ort lib/Api.Ort/pch.h)

# Includes
target_include_directories(winml_lib_ort PRIVATE ${CMAKE_CURRENT_BINARY_DIR}/winml_api)                   # windows machine learning generated component headers
target_include_directories(winml_lib_ort PRIVATE ${CMAKE_CURRENT_BINARY_DIR}/winml_api/comp_generated)    # windows machine learning generated component headers
target_include_directories(winml_lib_ort PRIVATE ${CMAKE_CURRENT_BINARY_DIR}/winml/sdk/cppwinrt/include)  # sdk cppwinrt headers

target_include_directories(winml_lib_ort PRIVATE ${CMAKE_CURRENT_BINARY_DIR})

target_include_directories(winml_lib_ort PRIVATE ${REPO_ROOT}/winml)
target_include_directories(winml_lib_ort PRIVATE ${winml_lib_api_dir})                            # needed for generated headers
target_include_directories(winml_lib_ort PRIVATE ${winml_lib_api_core_dir})
target_include_directories(winml_lib_ort PRIVATE ${winml_lib_api_ort_dir})
target_include_directories(winml_lib_ort PRIVATE ${winml_lib_common_dir}/inc)
target_include_directories(winml_lib_ort PRIVATE ${ONNXRUNTIME_INCLUDE_DIR})
target_include_directories(winml_lib_ort PRIVATE ${ONNXRUNTIME_ROOT})

set_target_properties(winml_lib_ort
  PROPERTIES
  FOLDER
  ${target_folder})

# Add deps
add_dependencies(winml_lib_ort winml_sdk_cppwinrt)
add_dependencies(winml_lib_ort winml_api)
add_dependencies(winml_lib_ort winml_api_native)
add_dependencies(winml_lib_ort winml_api_native_internal)

# Link libraries
if (onnxruntime_USE_DML)
  target_add_dml(winml_lib_ort)
endif()
target_link_libraries(winml_lib_ort PRIVATE wil)
target_link_libraries(winml_lib_ort INTERFACE winml_lib_api)
target_link_libraries(winml_lib_ort INTERFACE winml_lib_telemetry)

###########################
# Add winml_adapter
###########################

list(APPEND winml_adapter_files
    ${winml_adapter_dir}/pch.h
    ${winml_adapter_dir}/winml_adapter_apis.h
    ${winml_adapter_dir}/winml_adapter_c_api.h
    ${winml_adapter_dir}/winml_adapter_c_api.cpp
    ${winml_adapter_dir}/winml_adapter_dml.cpp
    ${winml_adapter_dir}/winml_adapter_environment.cpp
    ${winml_adapter_dir}/winml_adapter_execution_provider.cpp
    ${winml_adapter_dir}/winml_adapter_model.cpp
    ${winml_adapter_dir}/winml_adapter_model.h
    ${winml_adapter_dir}/winml_adapter_session.cpp
    )

if (onnxruntime_USE_DML)
  list(APPEND winml_adapter_files
    ${winml_adapter_dir}/abi_custom_registry_impl.cpp
    ${winml_adapter_dir}/abi_custom_registry_impl.h
    )
endif()

onnxruntime_add_static_library(winml_adapter ${winml_adapter_files})

if (onnxruntime_WINML_NAMESPACE_OVERRIDE STREQUAL "Windows")
  target_compile_definitions(winml_adapter PRIVATE "BUILD_INBOX=1")
endif()

# wil requires C++17
set_target_properties(winml_adapter PROPERTIES CXX_STANDARD 17)
set_target_properties(winml_adapter PROPERTIES CXX_STANDARD_REQUIRED ON)

# Compiler definitions
onnxruntime_add_include_to_target(winml_adapter onnxruntime_common onnxruntime_framework onnx onnx_proto ${PROTOBUF_LIB} flatbuffers)
target_include_directories(winml_adapter PRIVATE ${ONNXRUNTIME_ROOT} ${eigen_INCLUDE_DIRS})
add_dependencies(winml_adapter ${onnxruntime_EXTERNAL_DEPENDENCIES})

# Specify the usage of a precompiled header
target_precompiled_header(winml_adapter adapter/pch.h)

# Includes
target_include_directories(winml_adapter PRIVATE ${REPO_ROOT}/winml)
target_include_directories(winml_adapter PRIVATE ${winml_adapter_dir})
target_include_directories(winml_adapter PRIVATE ${winml_lib_common_dir}/inc)

set_target_properties(winml_adapter
  PROPERTIES
  FOLDER
  ${target_folder})

# Link libraries
target_link_libraries(winml_adapter PRIVATE wil)
if (onnxruntime_USE_DML)
  target_add_dml(winml_adapter)
endif()

# add it to the onnxruntime shared library
set(onnxruntime_winml winml_adapter)
list(APPEND onnxruntime_EXTERNAL_DEPENDENCIES winml_adapter)

###########################
# Add winml_lib_image
###########################

# Add static library that will be archived/linked for both static/dynamic library
onnxruntime_add_static_library(winml_lib_image
  ${winml_lib_api_image_dir}/inc/ConverterResourceStore.h
  ${winml_lib_api_image_dir}/inc/D3DDeviceCache.h
  ${winml_lib_api_image_dir}/inc/DeviceHelpers.h
  ${winml_lib_api_image_dir}/inc/DisjointBufferHelpers.h
  ${winml_lib_api_image_dir}/inc/ImageConversionHelpers.h
  ${winml_lib_api_image_dir}/inc/ImageConversionTypes.h
  ${winml_lib_api_image_dir}/inc/ImageConverter.h
  ${winml_lib_api_image_dir}/inc/TensorToVideoFrameConverter.h
  ${winml_lib_api_image_dir}/inc/VideoFrameToTensorConverter.h
  ${winml_lib_api_image_dir}/inc/NominalRangeConverter.h
  ${winml_lib_api_image_dir}/CpuDetensorizer.h
  ${winml_lib_api_image_dir}/CpuTensorizer.h
  ${winml_lib_api_image_dir}/pch.h
  ${winml_lib_api_image_dir}/ConverterResourceStore.cpp
  ${winml_lib_api_image_dir}/D3DDeviceCache.cpp
  ${winml_lib_api_image_dir}/DeviceHelpers.cpp
  ${winml_lib_api_image_dir}/DisjointBufferHelpers.cpp
  ${winml_lib_api_image_dir}/ImageConversionHelpers.cpp
  ${winml_lib_api_image_dir}/ImageConverter.cpp
  ${winml_lib_api_image_dir}/TensorToVideoFrameConverter.cpp
  ${winml_lib_api_image_dir}/VideoFrameToTensorConverter.cpp
  ${winml_lib_api_image_dir}/NominalRangeConverter.cpp
)

# Compiler options
target_compile_features(winml_lib_image PRIVATE cxx_std_17)
target_compile_options(winml_lib_image PRIVATE /GR- /await /wd4238 /wd5205)

# Compiler flags
target_compile_definitions(winml_lib_image PRIVATE WINML_ROOT_NS=${winml_root_ns})
target_compile_definitions(winml_lib_image PRIVATE ONNX_NAMESPACE=onnx)
target_compile_definitions(winml_lib_image PRIVATE ONNX_ML)
target_compile_definitions(winml_lib_image PRIVATE LOTUS_LOG_THRESHOLD=2)
target_compile_definitions(winml_lib_image PRIVATE LOTUS_ENABLE_STDERR_LOGGING)
target_compile_definitions(winml_lib_image PRIVATE PLATFORM_WINDOWS)
target_compile_definitions(winml_lib_image PRIVATE _SCL_SECURE_NO_WARNINGS)                                 # remove warnings about unchecked iterators

# Specify the usage of a precompiled header
target_precompiled_header(winml_lib_image lib/Api.Image/pch.h)

# Includes
target_include_directories(winml_lib_image PRIVATE ${CMAKE_CURRENT_BINARY_DIR})                                                               # windows machine learning generated component headers
target_include_directories(winml_lib_image PRIVATE ${CMAKE_CURRENT_BINARY_DIR}/winml_api)                                                     # windows machine learning generated component headers
target_include_directories(winml_lib_image PRIVATE ${CMAKE_CURRENT_BINARY_DIR}/winml_api/comp_generated)                                      # windows machine learning generated component headers
target_include_directories(winml_lib_image PRIVATE ${CMAKE_CURRENT_BINARY_DIR}/winml/sdk/cppwinrt/include)                                    # sdk cppwinrt headers
target_include_directories(winml_lib_image PRIVATE ${ONNXRUNTIME_ROOT}/core/providers/dml/DmlExecutionProvider/src/External/D3DX12)   # for d3dx12.h
target_include_directories(winml_lib_image PRIVATE ${winml_lib_api_dir})                                                              # needed for generated headers
target_include_directories(winml_lib_image PRIVATE ${winml_lib_api_image_dir})
target_include_directories(winml_lib_image PRIVATE ${winml_lib_common_dir}/inc)
target_include_directories(winml_lib_image PRIVATE ${ONNXRUNTIME_ROOT})
target_include_directories(winml_lib_image PRIVATE ${ONNXRUNTIME_INCLUDE_DIR})                                                        # for status.h
target_include_directories(winml_lib_image PRIVATE ${REPO_ROOT}/cmake/external/gsl/include)
target_include_directories(winml_lib_image PRIVATE ${REPO_ROOT}/cmake/external/onnx)
target_include_directories(winml_lib_image PRIVATE ${REPO_ROOT}/cmake/external/protobuf/src)
target_include_directories(winml_lib_image PRIVATE ${ONNXRUNTIME_INCLUDE_DIR}/core/platform/windows)
target_include_directories(winml_lib_image PRIVATE ${REPO_ROOT}/cmake/external/flatbuffers/include)
target_include_directories(winml_lib_image PRIVATE ${REPO_ROOT}/cmake/external/optional-lite/include)
target_include_directories(winml_lib_image PRIVATE ${REPO_ROOT}/cmake/external/mp11/include)
target_include_directories(winml_lib_image PRIVATE ${REPO_ROOT}/winml)

# Properties
set_target_properties(winml_lib_image
  PROPERTIES
  FOLDER
  ${target_folder})

# Add deps
add_dependencies(winml_lib_image winml_sdk_cppwinrt)
add_dependencies(winml_lib_image winml_api)
add_dependencies(winml_lib_image winml_api_native)
add_dependencies(winml_lib_image winml_api_native_internal)

# Link libraries
target_link_libraries(winml_lib_image PRIVATE dxgi d3d11 d3d12 wil winml_lib_common)

get_target_property(winml_lib_image_include_directories winml_lib_image INCLUDE_DIRECTORIES)

if (onnxruntime_USE_DML)
  target_add_dml(winml_lib_image)
endif(onnxruntime_USE_DML)


###########################
# Add winml_lib_api
###########################

# Add static library that will be archived/linked for both static/dynamic library
onnxruntime_add_static_library(winml_lib_api
  ${winml_lib_api_dir}/impl/FeatureCompatibility.h
  ${winml_lib_api_dir}/impl/IData.h
  ${winml_lib_api_dir}/impl/IMapFeatureValue.h
  ${winml_lib_api_dir}/impl/ISequenceFeatureValue.h
  ${winml_lib_api_dir}/impl/MapBase.h
  ${winml_lib_api_dir}/impl/NumericData.h
  ${winml_lib_api_dir}/impl/SequenceBase.h
  ${winml_lib_api_dir}/impl/StringData.h
  ${winml_lib_api_dir}/impl/Tensor.h
  ${winml_lib_api_dir}/impl/TensorBase.h
  ${winml_lib_api_dir}/impl/TensorKindFrom.h
  ${winml_lib_api_dir}/impl/TensorMemoryBufferReference.h
  ${winml_lib_api_dir}/NumericData.cpp
  ${winml_lib_api_dir}/ImageFeatureDescriptor.cpp
  ${winml_lib_api_dir}/ImageFeatureDescriptor.h
  ${winml_lib_api_dir}/ImageFeatureValue.cpp
  ${winml_lib_api_dir}/ImageFeatureValue.h
  ${winml_lib_api_dir}/LearningModel.cpp
  ${winml_lib_api_dir}/LearningModel.h
  ${winml_lib_api_dir}/LearningModelBinding.cpp
  ${winml_lib_api_dir}/LearningModelBinding.h
  ${winml_lib_api_dir}/LearningModelDevice.cpp
  ${winml_lib_api_dir}/LearningModelDevice.h
  ${winml_lib_api_dir}/LearningModelEvaluationResult.cpp
  ${winml_lib_api_dir}/LearningModelEvaluationResult.h
  ${winml_lib_api_dir}/LearningModelSession.cpp
  ${winml_lib_api_dir}/LearningModelSession.h
  ${winml_lib_api_dir}/LearningModelSessionOptions.cpp
  ${winml_lib_api_dir}/LearningModelSessionOptions.h
  ${winml_lib_api_dir}/MapFeatureDescriptor.cpp
  ${winml_lib_api_dir}/MapFeatureDescriptor.h
  ${winml_lib_api_dir}/SequenceFeatureDescriptor.cpp
  ${winml_lib_api_dir}/SequenceFeatureDescriptor.h
  ${winml_lib_api_dir}/StringData.cpp
  ${winml_lib_api_dir}/TensorFeatureDescriptor.cpp
  ${winml_lib_api_dir}/TensorFeatureDescriptor.h
  ${winml_lib_api_dir}/VectorBackedBuffer.h
  ${winml_lib_api_dir}/VectorBackedBuffer.cpp
  ${winml_lib_api_dir}/pch/pch.h
)

# Compiler options
target_compile_features(winml_lib_api PRIVATE cxx_std_17)
target_compile_options(winml_lib_api PRIVATE /GR- /await /bigobj /wd4238 /wd5205)

# Compiler flags
target_compile_definitions(winml_lib_api PRIVATE WINML_ROOT_NS=${winml_root_ns})
target_compile_definitions(winml_lib_api PRIVATE ONNX_NAMESPACE=onnx)
target_compile_definitions(winml_lib_api PRIVATE ONNX_ML)
target_compile_definitions(winml_lib_api PRIVATE LOTUS_LOG_THRESHOLD=2)
target_compile_definitions(winml_lib_api PRIVATE LOTUS_ENABLE_STDERR_LOGGING)
target_compile_definitions(winml_lib_api PRIVATE PLATFORM_WINDOWS)
target_compile_definitions(winml_lib_api PRIVATE _SCL_SECURE_NO_WARNINGS)                         # remove warnings about unchecked iterators

# Specify the usage of a precompiled header
target_precompiled_header(winml_lib_api lib/Api/pch/pch.h)

# Includes
target_include_directories(winml_lib_api PRIVATE ${CMAKE_CURRENT_BINARY_DIR}/winml_api)                   # windows machine learning generated component headers
target_include_directories(winml_lib_api PRIVATE ${CMAKE_CURRENT_BINARY_DIR}/winml_api/comp_generated)    # windows machine learning generated component headers
target_include_directories(winml_lib_api PRIVATE ${CMAKE_CURRENT_BINARY_DIR}/winml/sdk/cppwinrt/include)  # sdk cppwinrt headers

target_include_directories(winml_lib_api PRIVATE ${winml_lib_api_dir})
target_include_directories(winml_lib_api PRIVATE ${winml_lib_api_dir}/pch)
target_include_directories(winml_lib_api PRIVATE ${winml_adapter_dir})
target_include_directories(winml_lib_api PRIVATE ${winml_lib_api_image_dir}/inc)
target_include_directories(winml_lib_api PRIVATE ${winml_lib_api_ort_dir}/inc)
target_include_directories(winml_lib_api PRIVATE ${winml_lib_telemetry_dir}/inc)
target_include_directories(winml_lib_api PRIVATE ${winml_lib_common_dir}/inc)

target_include_directories(winml_lib_api PRIVATE ${CMAKE_CURRENT_BINARY_DIR})
target_include_directories(winml_lib_api PRIVATE ${CMAKE_CURRENT_BINARY_DIR}/external/date/include)
target_include_directories(winml_lib_api PRIVATE ${CMAKE_CURRENT_BINARY_DIR}/external/gsl/include)
target_include_directories(winml_lib_api PRIVATE ${CMAKE_CURRENT_BINARY_DIR}/external/onnx)

target_include_directories(winml_lib_api PRIVATE ${ONNXRUNTIME_INCLUDE_DIR})
target_include_directories(winml_lib_api PRIVATE ${ONNXRUNTIME_INCLUDE_DIR}/core/graph)
target_include_directories(winml_lib_api PRIVATE ${ONNXRUNTIME_ROOT})
target_include_directories(winml_lib_api PRIVATE ${ONNXRUNTIME_ROOT}/core/graph)
target_include_directories(winml_lib_api PRIVATE ${REPO_ROOT}/cmake/external/eigen)
target_include_directories(winml_lib_api PRIVATE ${REPO_ROOT}/cmake/external/onnx)
target_include_directories(winml_lib_api PRIVATE ${REPO_ROOT}/cmake/external/protobuf/src)
target_include_directories(winml_lib_api PRIVATE ${REPO_ROOT}/cmake/external/gsl/include)
target_include_directories(winml_lib_api PRIVATE ${REPO_ROOT}/cmake/external/SafeInt)
target_include_directories(winml_lib_api PRIVATE ${REPO_ROOT}/cmake/external/flatbuffers/include)
target_include_directories(winml_lib_api PRIVATE ${REPO_ROOT}/cmake/external/optional-lite/include)
target_include_directories(winml_lib_api PRIVATE ${REPO_ROOT}/cmake/external/mp11/include)
target_include_directories(winml_lib_api PRIVATE ${REPO_ROOT}/winml)

# Properties
set_target_properties(winml_lib_api
  PROPERTIES
  FOLDER
  ${target_folder})

# Add deps
add_dependencies(winml_lib_api onnx)
add_dependencies(winml_lib_api winml_sdk_cppwinrt)
add_dependencies(winml_lib_api winml_api)
add_dependencies(winml_lib_api winml_api_native)
add_dependencies(winml_lib_api winml_api_native_internal)

# Link libraries
target_link_libraries(winml_lib_api PRIVATE wil winml_lib_telemetry)
if (onnxruntime_USE_DML)
  target_add_dml(winml_lib_api)
endif(onnxruntime_USE_DML)


###########################
# Add winml_lib_api_experimental_dir
###########################

# Add static library that will be archived/linked for both static/dynamic library
onnxruntime_add_static_library(winml_lib_api_experimental
  ${winml_lib_api_experimental_dir}/LearningModelBuilder.cpp
  ${winml_lib_api_experimental_dir}/LearningModelBuilder.h
  ${winml_lib_api_experimental_dir}/LearningModelInputs.cpp
  ${winml_lib_api_experimental_dir}/LearningModelInputs.h
  ${winml_lib_api_experimental_dir}/LearningModelOutputs.cpp
  ${winml_lib_api_experimental_dir}/LearningModelOutputs.h
  ${winml_lib_api_experimental_dir}/LearningModelOperator.cpp
  ${winml_lib_api_experimental_dir}/LearningModelOperator.h
  ${winml_lib_api_experimental_dir}/LearningModelOperatorSet.cpp
  ${winml_lib_api_experimental_dir}/LearningModelOperatorSet.h
  ${winml_lib_api_experimental_dir}/LearningModelSessionExperimental.cpp
  ${winml_lib_api_experimental_dir}/LearningModelSessionExperimental.h
  ${winml_lib_api_experimental_dir}/LearningModelSessionOptionsExperimental.cpp
  ${winml_lib_api_experimental_dir}/LearningModelSessionOptionsExperimental.h
)

# Compiler options
target_compile_features(winml_lib_api_experimental PRIVATE cxx_std_17)
target_compile_options(winml_lib_api_experimental PRIVATE /GR- /await /bigobj /wd4238)

# Compiler flags
target_compile_definitions(winml_lib_api_experimental PRIVATE WINML_ROOT_NS=${winml_root_ns})
target_compile_definitions(winml_lib_api_experimental PRIVATE ONNX_NAMESPACE=onnx)
target_compile_definitions(winml_lib_api_experimental PRIVATE ONNX_ML)
target_compile_definitions(winml_lib_api_experimental PRIVATE LOTUS_LOG_THRESHOLD=2)
target_compile_definitions(winml_lib_api_experimental PRIVATE LOTUS_ENABLE_STDERR_LOGGING)
target_compile_definitions(winml_lib_api_experimental PRIVATE PLATFORM_WINDOWS)
target_compile_definitions(winml_lib_api_experimental PRIVATE _SCL_SECURE_NO_WARNINGS)                         # remove warnings about unchecked iterators

# Specify the usage of a precompiled header
target_precompiled_header(winml_lib_api_experimental lib/Api.Experimental/pch/pch.h)

# Includes
target_include_directories(winml_lib_api_experimental PRIVATE ${CMAKE_CURRENT_BINARY_DIR}/winml_api)                   # windows machine learning generated component headers
target_include_directories(winml_lib_api_experimental PRIVATE ${CMAKE_CURRENT_BINARY_DIR}/winml_api/comp_generated)    # windows machine learning generated component headers
target_include_directories(winml_lib_api_experimental PRIVATE ${CMAKE_CURRENT_BINARY_DIR}/winml_api_experimental)      # windows machine learning generated component headers
target_include_directories(winml_lib_api_experimental PRIVATE ${CMAKE_CURRENT_BINARY_DIR}/winml_api_experimental/comp_generated) # windows machine learning generated component headers
target_include_directories(winml_lib_api_experimental PRIVATE ${CMAKE_CURRENT_BINARY_DIR}/winml/sdk/cppwinrt/include)  # sdk cppwinrt headers

target_include_directories(winml_lib_api_experimental PRIVATE ${winml_lib_api_dir})
target_include_directories(winml_lib_api_experimental PRIVATE ${winml_lib_api_dir}/pch)
target_include_directories(winml_lib_api_experimental PRIVATE ${winml_adapter_dir})
target_include_directories(winml_lib_api_experimental PRIVATE ${winml_lib_api_image_dir}/inc)
target_include_directories(winml_lib_api_experimental PRIVATE ${winml_lib_api_ort_dir}/inc)
target_include_directories(winml_lib_api_experimental PRIVATE ${winml_lib_telemetry_dir}/inc)
target_include_directories(winml_lib_api_experimental PRIVATE ${winml_lib_common_dir}/inc)

target_include_directories(winml_lib_api_experimental PRIVATE ${CMAKE_CURRENT_BINARY_DIR})
target_include_directories(winml_lib_api_experimental PRIVATE ${CMAKE_CURRENT_BINARY_DIR}/external/date/include)
target_include_directories(winml_lib_api_experimental PRIVATE ${CMAKE_CURRENT_BINARY_DIR}/external/gsl/include)
target_include_directories(winml_lib_api_experimental PRIVATE ${CMAKE_CURRENT_BINARY_DIR}/external/onnx)

target_include_directories(winml_lib_api_experimental PRIVATE ${ONNXRUNTIME_INCLUDE_DIR})
target_include_directories(winml_lib_api_experimental PRIVATE ${ONNXRUNTIME_INCLUDE_DIR}/core/graph)
target_include_directories(winml_lib_api_experimental PRIVATE ${ONNXRUNTIME_ROOT})
target_include_directories(winml_lib_api_experimental PRIVATE ${ONNXRUNTIME_ROOT}/core/graph)
target_include_directories(winml_lib_api_experimental PRIVATE ${REPO_ROOT}/cmake/external/eigen)
target_include_directories(winml_lib_api_experimental PRIVATE ${REPO_ROOT}/cmake/external/onnx)
target_include_directories(winml_lib_api_experimental PRIVATE ${REPO_ROOT}/cmake/external/protobuf/src)
target_include_directories(winml_lib_api_experimental PRIVATE ${REPO_ROOT}/cmake/external/gsl/include)
target_include_directories(winml_lib_api_experimental PRIVATE ${REPO_ROOT}/cmake/external/SafeInt)
target_include_directories(winml_lib_api_experimental PRIVATE ${REPO_ROOT}/cmake/external/flatbuffers/include)
target_include_directories(winml_lib_api_experimental PRIVATE ${REPO_ROOT}/cmake/external/optional-lite/include)
target_include_directories(winml_lib_api_experimental PRIVATE ${REPO_ROOT}/cmake/external/mp11/include)
target_include_directories(winml_lib_api_experimental PRIVATE ${REPO_ROOT}/winml)

# Properties
set_target_properties(winml_lib_api_experimental
  PROPERTIES
  FOLDER
  ${target_folder})

# Add deps
add_dependencies(winml_lib_api_experimental onnx)
add_dependencies(winml_lib_api_experimental winml_sdk_cppwinrt)
add_dependencies(winml_lib_api_experimental winml_api)
add_dependencies(winml_lib_api_experimental winml_api_native)
add_dependencies(winml_lib_api_experimental winml_api_native_internal)
add_dependencies(winml_lib_api_experimental winml_api_experimental)

# Link libraries
target_link_libraries(winml_lib_api_experimental PRIVATE wil winml_lib_telemetry)
if (onnxruntime_USE_DML)
  target_add_dml(winml_lib_api_experimental)
endif(onnxruntime_USE_DML)

###########################
# Add winml_lib_common
###########################

onnxruntime_add_static_library(winml_lib_common
  ${winml_lib_common_dir}/inc/common.h
  ${winml_lib_common_dir}/inc/CommonDeviceHelpers.h
  ${winml_lib_common_dir}/inc/cppwinrt_onnx.h
  ${winml_lib_common_dir}/inc/dx.h
  ${winml_lib_common_dir}/inc/errors.h
  ${winml_lib_common_dir}/inc/iengine.h
  ${winml_lib_common_dir}/inc/NamespaceAliases.h
  ${winml_lib_common_dir}/inc/onnx.h
  ${winml_lib_common_dir}/inc/PheonixSingleton.h
  ${winml_lib_common_dir}/inc/StringHelpers.h
  ${winml_lib_common_dir}/inc/WinMLTelemetryHelper.h
  ${winml_lib_common_dir}/inc/WinML_Lock.h
  ${winml_lib_common_dir}/inc/winrt_headers.h
  ${winml_lib_common_dir}/CommonDeviceHelpers.cpp
)

set_target_properties(winml_lib_common PROPERTIES CXX_STANDARD 17)
set_target_properties(winml_lib_common PROPERTIES CXX_STANDARD_REQUIRED ON)
target_compile_options(winml_lib_common PRIVATE /GR- /await /bigobj /wd4238)
target_link_libraries(winml_lib_common PRIVATE wil)
target_include_directories(winml_lib_common PRIVATE ${CMAKE_CURRENT_BINARY_DIR}/winml_api)

# Compiler flags
target_compile_definitions(winml_lib_common PRIVATE BINARY_NAME=\"${BINARY_NAME}\")
target_compile_definitions(winml_lib_common PRIVATE WINML_ROOT_NS=${winml_root_ns})
target_compile_definitions(winml_lib_common PRIVATE ONNX_NAMESPACE=onnx)
target_compile_definitions(winml_lib_common PRIVATE ONNX_ML)
target_compile_definitions(winml_lib_common PRIVATE LOTUS_LOG_THRESHOLD=2)
target_compile_definitions(winml_lib_common PRIVATE LOTUS_ENABLE_STDERR_LOGGING)
target_compile_definitions(winml_lib_common PRIVATE PLATFORM_WINDOWS)
target_compile_definitions(winml_lib_common PRIVATE _SCL_SECURE_NO_WARNINGS)

add_dependencies(winml_lib_common winml_sdk_cppwinrt)
add_dependencies(winml_lib_common winml_api)
add_dependencies(winml_lib_common winml_api_native)
add_dependencies(winml_lib_common winml_api_native_internal)


target_include_directories(winml_lib_common PRIVATE ${CMAKE_CURRENT_BINARY_DIR}/winml_api)                   # windows machine learning generated component headers
target_include_directories(winml_lib_common PRIVATE ${CMAKE_CURRENT_BINARY_DIR}/winml_api/comp_generated)    # windows machine learning generated component headers
target_include_directories(winml_lib_common PRIVATE ${CMAKE_CURRENT_BINARY_DIR}/winml/sdk/cppwinrt/include)  # sdk cppwinrt headers
target_include_directories(winml_lib_common PRIVATE ${winml_lib_api_dir})
target_include_directories(winml_lib_common PRIVATE ${CMAKE_CURRENT_BINARY_DIR})
target_include_directories(winml_lib_common PRIVATE ${winml_lib_common_dir}/inc)
target_include_directories(winml_lib_common PRIVATE ${REPO_ROOT}/winml)
target_precompiled_header(winml_lib_common lib/Common/inc/pch.h)

if (onnxruntime_USE_DML)
  target_add_dml(winml_lib_common)
endif()

###########################
# Add winml_dll
###########################

set_source_files_properties(
  ${CMAKE_CURRENT_BINARY_DIR}/winml_api/comp_generated/module.g.excl.cpp
  PROPERTIES
  GENERATED
  TRUE)

# Add library
onnxruntime_add_shared_library(winml_dll
  ${CMAKE_CURRENT_BINARY_DIR}/winml_api/comp_generated/module.g.excl.cpp
  ${winml_dll_dir}/winml.def
  ${winml_dll_dir}/winml.rc
  ${winml_dll_dir}/pch.h
  ${winml_dll_dir}/module.cpp
)

# Compiler options
target_compile_features(winml_dll PRIVATE cxx_std_17)
target_compile_options(winml_dll PRIVATE /GR- /await /bigobj /wd4238)

# Compiler definitions
target_compile_definitions(winml_dll PRIVATE WINML_ROOT_NS=${winml_root_ns})
target_compile_definitions(winml_dll PRIVATE ONNX_NAMESPACE=onnx)
target_compile_definitions(winml_dll PRIVATE ONNX_ML)
target_compile_definitions(winml_dll PRIVATE LOTUS_LOG_THRESHOLD=2)
target_compile_definitions(winml_dll PRIVATE LOTUS_ENABLE_STDERR_LOGGING)
target_compile_definitions(winml_dll PRIVATE PLATFORM_WINDOWS)
target_compile_definitions(winml_dll PRIVATE VER_MAJOR=${VERSION_MAJOR_PART})
target_compile_definitions(winml_dll PRIVATE VER_MINOR=${VERSION_MINOR_PART})
target_compile_definitions(winml_dll PRIVATE VER_BUILD=${VERSION_BUILD_PART})
target_compile_definitions(winml_dll PRIVATE VER_PRIVATE=${VERSION_PRIVATE_PART})
target_compile_definitions(winml_dll PRIVATE VER_STRING=\"${VERSION_STRING}\")
target_compile_definitions(winml_dll PRIVATE BINARY_NAME=\"${BINARY_NAME}\")

if (onnxruntime_WINML_NAMESPACE_OVERRIDE STREQUAL "Windows")
  target_compile_definitions(winml_dll PRIVATE "BUILD_INBOX=1")
endif()

# Specify the usage of a precompiled header
target_precompiled_header(winml_dll dll/pch.h)

# Includes
target_include_directories(winml_dll PRIVATE ${CMAKE_CURRENT_BINARY_DIR}/winml_api)                   # windows machine learning generated component headers
target_include_directories(winml_dll PRIVATE ${CMAKE_CURRENT_BINARY_DIR}/winml_api/comp_generated)    # windows machine learning generated component headers
target_include_directories(winml_dll PRIVATE ${CMAKE_CURRENT_BINARY_DIR}/winml_api_experimental/comp_generated)    # windows machine learning generated component headers
target_include_directories(winml_dll PRIVATE ${CMAKE_CURRENT_BINARY_DIR}/winml/sdk/cppwinrt/include)  # sdk cppwinrt headers

target_include_directories(winml_dll PRIVATE ${winml_dll_dir})
target_include_directories(winml_dll PRIVATE ${winml_lib_api_dir})
target_include_directories(winml_dll PRIVATE ${winml_lib_api_dir}/impl)
if (NOT winml_is_inbox)
  target_include_directories(winml_dll PRIVATE ${winml_lib_api_experimental_dir})
endif()
target_include_directories(winml_dll PRIVATE ${winml_lib_api_ort_dir}/inc)
target_include_directories(winml_dll PRIVATE ${winml_adapter_dir})
target_include_directories(winml_dll PRIVATE ${winml_lib_api_image_dir}/inc)
target_include_directories(winml_dll PRIVATE ${winml_lib_telemetry_dir}/inc)
target_include_directories(winml_dll PRIVATE ${winml_lib_common_dir}/inc)

target_include_directories(winml_dll PRIVATE ${CMAKE_CURRENT_BINARY_DIR})
target_include_directories(winml_dll PRIVATE ${CMAKE_CURRENT_BINARY_DIR}/external/date/include)
target_include_directories(winml_dll PRIVATE ${CMAKE_CURRENT_BINARY_DIR}/external/gsl/include)
target_include_directories(winml_dll PRIVATE ${CMAKE_CURRENT_BINARY_DIR}/external/onnx)

target_include_directories(winml_dll PRIVATE ${ONNXRUNTIME_INCLUDE_DIR})
target_include_directories(winml_dll PRIVATE ${ONNXRUNTIME_INCLUDE_DIR}/core/graph)
target_include_directories(winml_dll PRIVATE ${ONNXRUNTIME_ROOT})
target_include_directories(winml_dll PRIVATE ${ONNXRUNTIME_ROOT}/core/graph)
target_include_directories(winml_dll PRIVATE ${REPO_ROOT}/cmake/external/onnx)
target_include_directories(winml_dll PRIVATE ${REPO_ROOT}/cmake/external/protobuf/src)
target_include_directories(winml_dll PRIVATE ${REPO_ROOT}/cmake/external/gsl/include)
target_include_directories(winml_dll PRIVATE ${REPO_ROOT}/cmake/external/eigen)
target_include_directories(winml_dll PRIVATE ${REPO_ROOT}/cmake/external/SafeInt)
target_include_directories(winml_dll PRIVATE ${REPO_ROOT}/cmake/external/flatbuffers/include)
target_include_directories(winml_dll PRIVATE ${REPO_ROOT}/cmake/external/optional-lite/include)
target_include_directories(winml_dll PRIVATE ${REPO_ROOT}/cmake/external/mp11/include)
target_include_directories(winml_dll PRIVATE ${REPO_ROOT}/winml)

# Properties
set_target_properties(winml_dll
  PROPERTIES
  OUTPUT_NAME ${output_name})

set(os_component_link_flags_list ${os_component_link_flags})
separate_arguments(os_component_link_flags_list)

target_link_options(winml_dll PRIVATE /DEF:${WINML_DIR}/winml.def ${os_component_link_flags_list})
target_delayload(winml_dll api-ms-win-core-libraryloader-l1-2-1.dll api-ms-win-core-threadpool-legacy-l1-1-0.dll api-ms-win-core-processtopology-obsolete-l1-1-0.dll api-ms-win-core-kernel32-legacy-l1-1-0.dll d3d12.dll d3d11.dll dxgi.dll directml.dll)

if (EXISTS ${dxcore_header})
  target_delayload(winml_dll ext-ms-win-dxcore-l1-*.dll)
endif()

set_target_properties(winml_dll
  PROPERTIES
  FOLDER
  ${target_folder})

# Add deps
add_dependencies(winml_dll winml_sdk_cppwinrt)
add_dependencies(winml_dll winml_api_native)
add_dependencies(winml_dll winml_api_native_internal)

# Link libraries
target_link_libraries(winml_dll PRIVATE re2)
target_link_libraries(winml_dll PRIVATE wil)
target_link_libraries(winml_dll PRIVATE winml_lib_api)
if (NOT winml_is_inbox)
  target_link_libraries(winml_dll PRIVATE winml_lib_api_experimental)
endif()
target_link_libraries(winml_dll PRIVATE winml_lib_image)
target_link_libraries(winml_dll PRIVATE winml_lib_ort)
target_link_libraries(winml_dll PRIVATE winml_lib_telemetry)

target_link_libraries(winml_dll PRIVATE RuntimeObject.lib)
target_link_libraries(winml_dll PRIVATE windowsapp.lib)

# Any project that links in debug_alloc.obj needs this lib.
# unresolved external symbol __imp_SymSetOptions
# ...                        __imp_SymGetLineFromAddr64
# ...                        __imp_SymInitialize
# ...                        __imp_SymFromAddr
if("${CMAKE_BUILD_TYPE}" STREQUAL "Debug" OR "${CMAKE_BUILD_TYPE}" STREQUAL "RelWithDebInfo")
  target_link_libraries(winml_dll PRIVATE dbghelp.lib)
endif()

# 1 of 3 projects that fail in link with 'failed to do memory mapped file I/O' (Only release)
# when using x86 hosted architecture. When using the LKG compiler this becomes a problem
# because it falls back to incorrectly using the public version of link.
# To avoid the scenario completely, this will tell cl/link to already start with x64 hosted,
# rather than waiting for it to fail and retry and resolve incorrectly.
if("${CMAKE_BUILD_TYPE}" STREQUAL "Release")
  set_target_properties(winml_dll PROPERTIES VS_GLOBAL_PreferredToolArchitecture "x64")
endif("${CMAKE_BUILD_TYPE}" STREQUAL "Release")

option(onnxruntime_BUILD_WINML_TESTS "Build WinML tests" ON)
if (onnxruntime_BUILD_WINML_TESTS)
  include(winml_unittests.cmake)
endif()

# This is needed to suppress warnings that complain that no imports are found for the delayloaded library cublas64*.lib
# When cuda is enabled in the pipeline, it sets CMAKE_SHARED_LINKER_FLAGS which affects all targets including winml_dll.
# However, there are no cuda imports in winml_dll, and the linker throws the 4199 warning.
# This is needed to allow winml_dll build with cuda enabled.
target_link_options(winml_dll PRIVATE /ignore:4199)

if (winml_is_inbox)
  # Link *_x64/*_arm64 DLLs for the ARM64X forwarder
  function(duplicate_shared_library target new_target)
    get_target_property(sources ${target} SOURCES)
    get_target_property(compile_definitions ${target} COMPILE_DEFINITIONS)
    get_target_property(compile_options ${target} COMPILE_OPTIONS)
    get_target_property(include_directories ${target} INCLUDE_DIRECTORIES)
    get_target_property(link_libraries ${target} LINK_LIBRARIES)
    get_target_property(link_options ${target} LINK_OPTIONS)

    add_library(${new_target} SHARED ${sources})
    add_dependencies(${target} ${new_target})
    target_compile_definitions(${new_target} PRIVATE ${compile_definitions})
    target_compile_options(${new_target} PRIVATE ${compile_options})
    target_include_directories(${new_target} PRIVATE ${include_directories})
    target_link_libraries(${new_target} PRIVATE ${link_libraries})
    target_link_options(${new_target} PRIVATE ${link_options})
  endfunction()

  if (WAI_ARCH STREQUAL x64 OR WAI_ARCH STREQUAL arm64)
    duplicate_shared_library(winml_dll Windows_AI_MachineLearning_${WAI_ARCH})
    target_compile_features(Windows_AI_MachineLearning_${WAI_ARCH} PRIVATE cxx_std_17)
<<<<<<< HEAD
    target_precompiled_header(Windows_AI_MachineLearning_${WAI_ARCH} pch.h)
=======
>>>>>>> 11a391a8
  endif()
endif()<|MERGE_RESOLUTION|>--- conflicted
+++ resolved
@@ -868,9 +868,5 @@
   if (WAI_ARCH STREQUAL x64 OR WAI_ARCH STREQUAL arm64)
     duplicate_shared_library(winml_dll Windows_AI_MachineLearning_${WAI_ARCH})
     target_compile_features(Windows_AI_MachineLearning_${WAI_ARCH} PRIVATE cxx_std_17)
-<<<<<<< HEAD
-    target_precompiled_header(Windows_AI_MachineLearning_${WAI_ARCH} pch.h)
-=======
->>>>>>> 11a391a8
   endif()
 endif()