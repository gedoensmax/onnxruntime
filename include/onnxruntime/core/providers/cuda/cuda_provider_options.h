--- conflicted
+++ resolved
@@ -35,9 +35,6 @@
   int tunable_op_max_tuning_duration_ms = 0;                                                                   // Max tuning duration time limit for TunableOp.
   int enable_skip_layer_norm_strict_mode = 0;                                                                  // flag specifying if SkipLayerNorm is in strict mode. If true, use LayerNormalization kernel.
                                                                                                                // The strict mode has better accuracy but lower performance.
-<<<<<<< HEAD
   int prefer_nhwc = 0;                                                                                         // make the CUDA EP NHWC preferred
-=======
   int use_ep_level_unified_stream = 0;                                                                         // flag specifying if ep level stream is used or not
->>>>>>> ae211999
 };