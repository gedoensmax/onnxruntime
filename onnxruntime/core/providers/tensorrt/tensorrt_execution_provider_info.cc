// Copyright (c) Microsoft Corporation. All rights reserved.
// Licensed under the MIT License.

#include "core/providers/tensorrt/tensorrt_execution_provider_info.h"

#include "core/common/make_string.h"
#include "core/common/parse_string.h"
#include "core/framework/provider_options_utils.h"
#include "core/providers/cuda/cuda_common.h"

namespace onnxruntime {
namespace tensorrt {
namespace provider_option_names {
constexpr const char* kDeviceId = "device_id";
constexpr const char* kMaxPartitionIterations = "trt_max_partition_iterations";
constexpr const char* kMinSubgraphSize = "trt_min_subgraph_size";
constexpr const char* kMaxWorkspaceSize = "trt_max_workspace_size";
constexpr const char* kFp16Enable = "trt_fp16_enable";
constexpr const char* kInt8Enable = "trt_int8_enable";
constexpr const char* kInt8CalibTable = "trt_int8_calibration_table_name";
constexpr const char* kInt8UseNativeCalibTable = "trt_int8_use_native_calibration_table";
constexpr const char* kDLAEnable = "trt_dla_enable";
constexpr const char* kDLACore = "trt_dla_core";
constexpr const char* kDumpSubgraphs = "trt_dump_subgraphs";
constexpr const char* kEngineCacheEnable = "trt_engine_cache_enable";
constexpr const char* kCachePath = "trt_engine_cache_path";
constexpr const char* kDecryptionEnable = "trt_engine_decryption_enable";
constexpr const char* kDecryptionLibPath = "trt_engine_decryption_lib_path";
constexpr const char* kForceSequentialEngineBuild = "trt_force_sequential_engine_build";
constexpr const char* kTimingCacheEnable = "trt_timing_cache_enable";
// add new provider option name here. 
constexpr const char* kContextMemorySharingEnable = "trt_context_memory_sharing_enable";
constexpr const char* kLayerNormFP32Fallback = "trt_layer_norm_fp32_fallback";
}  // namespace provider_option_names
}  // namespace tensorrt 

TensorrtExecutionProviderInfo TensorrtExecutionProviderInfo::FromProviderOptions(const ProviderOptions& options) {
  TensorrtExecutionProviderInfo info{};
  ORT_THROW_IF_ERROR(
      ProviderOptionsParser{}
          .AddValueParser(
              tensorrt::provider_option_names::kDeviceId,
              [&info](const std::string& value_str) -> Status {
                ORT_RETURN_IF_ERROR(ParseStringWithClassicLocale(value_str, info.device_id));
                int num_devices{};
                CUDA_RETURN_IF_ERROR(cudaGetDeviceCount(&num_devices));
                ORT_RETURN_IF_NOT(
                    0 <= info.device_id && info.device_id < num_devices,
                    "Invalid device ID: ", info.device_id,
                    ", must be between 0 (inclusive) and ", num_devices, " (exclusive).");
                return Status::OK();
              })
          .AddAssignmentToReference(tensorrt::provider_option_names::kMaxPartitionIterations, info.max_partition_iterations)
          .AddAssignmentToReference(tensorrt::provider_option_names::kMinSubgraphSize, info.min_subgraph_size)
          .AddAssignmentToReference(tensorrt::provider_option_names::kMaxWorkspaceSize, info.max_workspace_size)
          .AddAssignmentToReference(tensorrt::provider_option_names::kFp16Enable, info.fp16_enable)
          .AddAssignmentToReference(tensorrt::provider_option_names::kInt8Enable, info.int8_enable)
          .AddAssignmentToReference(tensorrt::provider_option_names::kInt8CalibTable, info.int8_calibration_table_name)
          .AddAssignmentToReference(tensorrt::provider_option_names::kInt8UseNativeCalibTable, info.int8_use_native_calibration_table)
          .AddAssignmentToReference(tensorrt::provider_option_names::kDLAEnable, info.dla_enable)
          .AddAssignmentToReference(tensorrt::provider_option_names::kDLACore, info.dla_core)		  
          .AddAssignmentToReference(tensorrt::provider_option_names::kDumpSubgraphs, info.dump_subgraphs)
          .AddAssignmentToReference(tensorrt::provider_option_names::kEngineCacheEnable, info.engine_cache_enable)
          .AddAssignmentToReference(tensorrt::provider_option_names::kCachePath, info.engine_cache_path)
          .AddAssignmentToReference(tensorrt::provider_option_names::kDecryptionEnable, info.engine_decryption_enable)
          .AddAssignmentToReference(tensorrt::provider_option_names::kDecryptionLibPath, info.engine_decryption_lib_path) 
          .AddAssignmentToReference(tensorrt::provider_option_names::kForceSequentialEngineBuild, info.force_sequential_engine_build)
<<<<<<< HEAD
          .AddAssignmentToReference(tensorrt::provider_option_names::kTimingCacheEnable, info.timing_cache_enable)
          .Parse(options)); //add new provider option here.
=======
          .AddAssignmentToReference(tensorrt::provider_option_names::kContextMemorySharingEnable, info.context_memory_sharing_enable)
          .AddAssignmentToReference(tensorrt::provider_option_names::kLayerNormFP32Fallback, info.layer_norm_fp32_fallback)
          .Parse(options)); // add new provider option here.
>>>>>>> 3d388a1a

  return info;
}

ProviderOptions TensorrtExecutionProviderInfo::ToProviderOptions(const TensorrtExecutionProviderInfo& info) {

  const ProviderOptions options{
      {tensorrt::provider_option_names::kDeviceId, MakeStringWithClassicLocale(info.device_id)},
      {tensorrt::provider_option_names::kMaxPartitionIterations, MakeStringWithClassicLocale(info.max_partition_iterations)},
      {tensorrt::provider_option_names::kMinSubgraphSize, MakeStringWithClassicLocale(info.min_subgraph_size)},
      {tensorrt::provider_option_names::kMaxWorkspaceSize, MakeStringWithClassicLocale(info.max_workspace_size)},
      {tensorrt::provider_option_names::kFp16Enable, MakeStringWithClassicLocale(info.fp16_enable)},
      {tensorrt::provider_option_names::kInt8Enable, MakeStringWithClassicLocale(info.int8_enable)},
      {tensorrt::provider_option_names::kInt8CalibTable, MakeStringWithClassicLocale(info.int8_calibration_table_name)},
      {tensorrt::provider_option_names::kInt8UseNativeCalibTable, MakeStringWithClassicLocale(info.int8_use_native_calibration_table)},
      {tensorrt::provider_option_names::kDLAEnable, MakeStringWithClassicLocale(info.dla_enable)},
      {tensorrt::provider_option_names::kDLACore, MakeStringWithClassicLocale(info.dla_core)},
      {tensorrt::provider_option_names::kDumpSubgraphs, MakeStringWithClassicLocale(info.dump_subgraphs)},
      {tensorrt::provider_option_names::kEngineCacheEnable, MakeStringWithClassicLocale(info.engine_cache_enable)},
      {tensorrt::provider_option_names::kCachePath, MakeStringWithClassicLocale(info.engine_cache_path)},
      {tensorrt::provider_option_names::kDecryptionEnable, MakeStringWithClassicLocale(info.engine_decryption_enable)},
      {tensorrt::provider_option_names::kDecryptionLibPath, MakeStringWithClassicLocale(info.engine_decryption_lib_path)},
      {tensorrt::provider_option_names::kForceSequentialEngineBuild, MakeStringWithClassicLocale(info.force_sequential_engine_build)},
      {tensorrt::provider_option_names::kTimingCacheEnable, MakeStringWithClassicLocale(info.timing_cache_enable)},
      // add new provider option here.
      {tensorrt::provider_option_names::kContextMemorySharingEnable, MakeStringWithClassicLocale(info.context_memory_sharing_enable)},
      {tensorrt::provider_option_names::kLayerNormFP32Fallback, MakeStringWithClassicLocale(info.layer_norm_fp32_fallback)},
  };
  return options;
}

ProviderOptions TensorrtExecutionProviderInfo::ToProviderOptions(const OrtTensorRTProviderOptions& info) {

  auto empty_if_null = [](const char* s) { return s != nullptr ? std::string{s} : std::string{}; };
  const std::string kInt8CalibTable_ = empty_if_null(info.trt_int8_calibration_table_name);
  const std::string kCachePath_ = empty_if_null(info.trt_engine_cache_path);
  const std::string kDecryptionLibPath_ = empty_if_null(info.trt_engine_decryption_lib_path);

  const ProviderOptions options{
      {tensorrt::provider_option_names::kDeviceId, MakeStringWithClassicLocale(info.device_id)},
      {tensorrt::provider_option_names::kMaxPartitionIterations, MakeStringWithClassicLocale(info.trt_max_partition_iterations)},
      {tensorrt::provider_option_names::kMinSubgraphSize, MakeStringWithClassicLocale(info.trt_min_subgraph_size)},
      {tensorrt::provider_option_names::kMaxWorkspaceSize, MakeStringWithClassicLocale(info.trt_max_workspace_size)},
      {tensorrt::provider_option_names::kFp16Enable, MakeStringWithClassicLocale(info.trt_fp16_enable)},
      {tensorrt::provider_option_names::kInt8Enable, MakeStringWithClassicLocale(info.trt_int8_enable)},
      {tensorrt::provider_option_names::kInt8CalibTable, kInt8CalibTable_},
      {tensorrt::provider_option_names::kInt8UseNativeCalibTable, MakeStringWithClassicLocale(info.trt_int8_use_native_calibration_table)},
      {tensorrt::provider_option_names::kDLAEnable, MakeStringWithClassicLocale(info.trt_dla_enable)},
      {tensorrt::provider_option_names::kDLACore, MakeStringWithClassicLocale(info.trt_dla_core)},
      {tensorrt::provider_option_names::kDumpSubgraphs, MakeStringWithClassicLocale(info.trt_dump_subgraphs)},
      {tensorrt::provider_option_names::kEngineCacheEnable, MakeStringWithClassicLocale(info.trt_engine_cache_enable)},
      {tensorrt::provider_option_names::kCachePath, kCachePath_},
      {tensorrt::provider_option_names::kDecryptionEnable, MakeStringWithClassicLocale(info.trt_engine_decryption_enable)},
      {tensorrt::provider_option_names::kDecryptionLibPath, kDecryptionLibPath_},
      {tensorrt::provider_option_names::kForceSequentialEngineBuild, MakeStringWithClassicLocale(info.trt_force_sequential_engine_build)},
  };
  return options;
}
}  // namespace onnxruntime<|MERGE_RESOLUTION|>--- conflicted
+++ resolved
@@ -28,7 +28,7 @@
 constexpr const char* kDecryptionLibPath = "trt_engine_decryption_lib_path";
 constexpr const char* kForceSequentialEngineBuild = "trt_force_sequential_engine_build";
 constexpr const char* kTimingCacheEnable = "trt_timing_cache_enable";
-// add new provider option name here. 
+// add new provider option name here.
 constexpr const char* kContextMemorySharingEnable = "trt_context_memory_sharing_enable";
 constexpr const char* kLayerNormFP32Fallback = "trt_layer_norm_fp32_fallback";
 }  // namespace provider_option_names
@@ -65,14 +65,10 @@
           .AddAssignmentToReference(tensorrt::provider_option_names::kDecryptionEnable, info.engine_decryption_enable)
           .AddAssignmentToReference(tensorrt::provider_option_names::kDecryptionLibPath, info.engine_decryption_lib_path) 
           .AddAssignmentToReference(tensorrt::provider_option_names::kForceSequentialEngineBuild, info.force_sequential_engine_build)
-<<<<<<< HEAD
-          .AddAssignmentToReference(tensorrt::provider_option_names::kTimingCacheEnable, info.timing_cache_enable)
-          .Parse(options)); //add new provider option here.
-=======
           .AddAssignmentToReference(tensorrt::provider_option_names::kContextMemorySharingEnable, info.context_memory_sharing_enable)
           .AddAssignmentToReference(tensorrt::provider_option_names::kLayerNormFP32Fallback, info.layer_norm_fp32_fallback)
+          .AddAssignmentToReference(tensorrt::provider_option_names::kTimingCacheEnable, info.timing_cache_enable)
           .Parse(options)); // add new provider option here.
->>>>>>> 3d388a1a
 
   return info;
 }
