--- conflicted
+++ resolved
@@ -365,10 +365,7 @@
             0,
             nullptr,
             0,
-<<<<<<< HEAD
             0,
-=======
->>>>>>> 4a45c30d
             0};
         for (auto option : it->second) {
           if (option.first == "device_id") {
@@ -1336,7 +1333,7 @@
             ORT_THROW("External initializers are not supported in this build.");
 #endif
       });
-      
+
   py::class_<RunOptions>(m, "RunOptions", R"pbdoc(Configuration information for a single Run.)pbdoc")
       .def(py::init())
       .def_readwrite("log_severity_level", &RunOptions::run_log_severity_level,
